/*
 * Copyright 2020, Yahoo Inc.
 * Licensed under the Apache License, Version 2.0
 * See LICENSE file in project root for terms.
 */
package com.yahoo.elide.contrib.dynamicconfighelpers;

import static org.junit.jupiter.api.Assertions.assertNotNull;

import com.yahoo.elide.contrib.dynamicconfighelpers.model.ElideSecurityConfig;
import com.yahoo.elide.contrib.dynamicconfighelpers.model.ElideTableConfig;

<<<<<<< HEAD
import com.github.fge.jsonschema.core.exceptions.ProcessingException;

=======
>>>>>>> 8b0f3938
import org.junit.jupiter.api.Test;

import java.io.File;
import java.io.IOException;
import java.util.Map;

public class DynamicConfigHelpersTest {

    @Test
    public void testValidSecuritySchema() throws IOException {
        String path = "src/test/resources/security/valid";
        File file = new File(path);
        String absolutePath = file.getAbsolutePath();
        Map<String, Object> vars =  DynamicConfigHelpers.getVariablesPojo(
                DynamicConfigHelpers.formatFilePath(absolutePath));
        ElideSecurityConfig config =  DynamicConfigHelpers.getElideSecurityPojo(
                DynamicConfigHelpers.formatFilePath(absolutePath), vars);
        assertNotNull(config);
    }

    @Test
<<<<<<< HEAD
    public void testValidVariableSchema() throws ProcessingException, IOException {
=======
    public void testValidVariableSchema() throws IOException {
>>>>>>> 8b0f3938
        String path = "src/test/resources/variables/valid";
        File file = new File(path);
        String absolutePath = file.getAbsolutePath();
        Map<String, Object> config =  DynamicConfigHelpers.getVariablesPojo(
                DynamicConfigHelpers.formatFilePath(absolutePath));
        assertNotNull(config);
    }

    @Test
    public void testValidTableSchema() throws IOException {
        String path = "src/test/resources/tables";
        File file = new File(path);
        String absolutePath = file.getAbsolutePath();
        Map<String, Object> vars =  DynamicConfigHelpers.getVariablesPojo(
                DynamicConfigHelpers.formatFilePath(absolutePath));
        ElideTableConfig config =  DynamicConfigHelpers.getElideTablePojo(
                DynamicConfigHelpers.formatFilePath(absolutePath), vars, "valid/");
        assertNotNull(config);
    }
}<|MERGE_RESOLUTION|>--- conflicted
+++ resolved
@@ -7,19 +7,14 @@
 
 import static org.junit.jupiter.api.Assertions.assertNotNull;
 
+import java.io.File;
+import java.io.IOException;
+import java.util.Map;
+
 import com.yahoo.elide.contrib.dynamicconfighelpers.model.ElideSecurityConfig;
 import com.yahoo.elide.contrib.dynamicconfighelpers.model.ElideTableConfig;
 
-<<<<<<< HEAD
-import com.github.fge.jsonschema.core.exceptions.ProcessingException;
-
-=======
->>>>>>> 8b0f3938
 import org.junit.jupiter.api.Test;
-
-import java.io.File;
-import java.io.IOException;
-import java.util.Map;
 
 public class DynamicConfigHelpersTest {
 
@@ -36,11 +31,7 @@
     }
 
     @Test
-<<<<<<< HEAD
-    public void testValidVariableSchema() throws ProcessingException, IOException {
-=======
     public void testValidVariableSchema() throws IOException {
->>>>>>> 8b0f3938
         String path = "src/test/resources/variables/valid";
         File file = new File(path);
         String absolutePath = file.getAbsolutePath();
