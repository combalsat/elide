--- conflicted
+++ resolved
@@ -9,13 +9,6 @@
 import com.yahoo.elide.core.DataStoreTransaction;
 import com.yahoo.elide.security.RequestScope;
 import com.yahoo.elide.core.EntityDictionary;
-<<<<<<< HEAD
-=======
-import com.yahoo.elide.core.FilterScope;
-import com.yahoo.elide.core.RelationshipType;
-import com.yahoo.elide.core.RequestScope;
-import com.yahoo.elide.core.RequestScopedTransaction;
->>>>>>> 949154d6
 import com.yahoo.elide.core.exceptions.InvalidCollectionException;
 import com.yahoo.elide.core.filter.expression.FilterExpression;
 import com.yahoo.elide.core.pagination.Pagination;
@@ -32,7 +25,7 @@
  * Multiplex transaction handler.  Process each sub-database transactions within a single transaction.
  * If any commit fails in process, reverse any commits already completed.
  */
-public abstract class MultiplexTransaction implements RequestScopedTransaction {
+public abstract class MultiplexTransaction implements DataStoreTransaction {
     protected final LinkedHashMap<DataStore, DataStoreTransaction> transactions;
     protected final MultiplexManager multiplexManager;
     protected final DataStoreTransaction lastDataStoreTransaction;
@@ -107,14 +100,9 @@
     @Override
     public void commit(RequestScope requestScope) {
         // flush all before commit
-<<<<<<< HEAD
         flush(requestScope);
         transactions.values().forEach(dataStoreTransaction -> dataStoreTransaction.commit(requestScope));
         transactions.clear();
-=======
-        flush();
-        transactions.values().forEach(DataStoreTransaction::commit);
->>>>>>> 949154d6
     }
 
     @Override
@@ -211,13 +199,4 @@
     public <T> Long getTotalRecords(Class<T> entityClass) {
         return getTransaction(entityClass).getTotalRecords(entityClass);
     }
-
-    @Override
-    public void setRequestScope(RequestScope requestScope) {
-        for (DataStoreTransaction transaction : transactions.values()) {
-            if (transaction instanceof RequestScopedTransaction) {
-                ((RequestScopedTransaction) transaction).setRequestScope(requestScope);
-            }
-        }
-    }
 }