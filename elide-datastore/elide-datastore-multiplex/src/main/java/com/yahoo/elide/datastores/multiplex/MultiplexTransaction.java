--- conflicted
+++ resolved
@@ -7,22 +7,19 @@
 
 import com.yahoo.elide.core.DataStore;
 import com.yahoo.elide.core.DataStoreTransaction;
-<<<<<<< HEAD
 import com.yahoo.elide.security.RequestScope;
-=======
 import com.yahoo.elide.core.EntityDictionary;
->>>>>>> 95d4abe9
 import com.yahoo.elide.core.exceptions.InvalidCollectionException;
 import com.yahoo.elide.core.filter.expression.FilterExpression;
 import com.yahoo.elide.core.pagination.Pagination;
 import com.yahoo.elide.core.sort.Sorting;
-import com.yahoo.elide.security.RequestScope;
 import com.yahoo.elide.security.User;
 
 import java.io.IOException;
 import java.io.Serializable;
 import java.util.LinkedHashMap;
 import java.util.Optional;
+import java.util.Set;
 
 /**
  * Multiplex transaction handler.  Process each sub-database transactions within a single transaction.
@@ -90,10 +87,6 @@
                 scope);
     }
 
-<<<<<<< HEAD
-=======
-
->>>>>>> 95d4abe9
     @Override
     public void flush(RequestScope requestScope) {
         transactions.values().forEach(dataStoreTransaction -> dataStoreTransaction.flush(requestScope));
@@ -161,10 +154,6 @@
                               Optional<Sorting> sorting,
                               Optional<Pagination> pagination,
                               RequestScope scope) {
-<<<<<<< HEAD
-        DataStoreTransaction transaction = getTransaction(entity);
-        return transaction.getRelation(transaction, entity, relationName, filterExpression, sorting, pagination, scope);
-=======
         relationTx = getRelationTransaction(entity, relationName);
         DataStoreTransaction entityTransaction = getTransaction(entity.getClass());
         return entityTransaction.getRelation(relationTx, entity,
@@ -203,7 +192,6 @@
     public void setAttribute(Object entity, String attributeName, Object attributeValue, RequestScope scope) {
         DataStoreTransaction transaction = getTransaction(entity.getClass());
         transaction.setAttribute(entity, attributeName, attributeValue, scope);
->>>>>>> 95d4abe9
     }
 
     @Override
